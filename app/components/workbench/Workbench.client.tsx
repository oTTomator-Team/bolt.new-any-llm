import { useStore } from '@nanostores/react';
import { motion, type HTMLMotionProps, type Variants } from 'framer-motion';
import { computed } from 'nanostores';
import { memo, useCallback, useEffect, useState } from 'react';
import { toast } from 'react-toastify';
import {
  type OnChangeCallback as OnEditorChange,
  type OnScrollCallback as OnEditorScroll,
} from '~/components/editor/codemirror/CodeMirrorEditor';
import { IconButton } from '~/components/ui/IconButton';
import { PanelHeaderButton } from '~/components/ui/PanelHeaderButton';
import { Slider, type SliderOptions } from '~/components/ui/Slider';
import { workbenchStore, type WorkbenchViewType } from '~/lib/stores/workbench';
import { classNames } from '~/utils/classNames';
import { cubicEasingFn } from '~/utils/easings';
import { renderLogger } from '~/utils/logger';
import { EditorPanel } from './EditorPanel';
import { Preview } from './Preview';
import useViewport from '~/lib/hooks';

interface WorkspaceProps {
  chatStarted?: boolean;
  isStreaming?: boolean;
}

const viewTransition = { ease: cubicEasingFn };

const sliderOptions: SliderOptions<WorkbenchViewType> = {
  left: {
    value: 'code',
    text: 'Code',
  },
  right: {
    value: 'preview',
    text: 'Preview',
  },
};

const workbenchVariants = {
  closed: {
    width: 0,
    transition: {
      duration: 0.2,
      ease: cubicEasingFn,
    },
  },
  open: {
    width: 'var(--workbench-width)',
    transition: {
      duration: 0.2,
      ease: cubicEasingFn,
    },
  },
} satisfies Variants;

export const Workbench = memo(({ chatStarted, isStreaming }: WorkspaceProps) => {
  renderLogger.trace('Workbench');

  const [isSyncing, setIsSyncing] = useState(false);

  const hasPreview = useStore(computed(workbenchStore.previews, (previews) => previews.length > 0));
  const showWorkbench = useStore(workbenchStore.showWorkbench);
  const selectedFile = useStore(workbenchStore.selectedFile);
  const currentDocument = useStore(workbenchStore.currentDocument);
  const unsavedFiles = useStore(workbenchStore.unsavedFiles);
  const files = useStore(workbenchStore.files);
  const selectedView = useStore(workbenchStore.currentView);

  const isSmallViewport = useViewport(1024);

  const setSelectedView = (view: WorkbenchViewType) => {
    workbenchStore.currentView.set(view);
  };

  useEffect(() => {
    if (hasPreview) {
      setSelectedView('preview');
    }
  }, [hasPreview]);

  useEffect(() => {
    workbenchStore.setDocuments(files);
  }, [files]);

  const onEditorChange = useCallback<OnEditorChange>((update) => {
    workbenchStore.setCurrentDocumentContent(update.content);
  }, []);

  const onEditorScroll = useCallback<OnEditorScroll>((position) => {
    workbenchStore.setCurrentDocumentScrollPosition(position);
  }, []);

  const onFileSelect = useCallback((filePath: string | undefined) => {
    workbenchStore.setSelectedFile(filePath);
  }, []);

  const onFileSave = useCallback(() => {
    workbenchStore.saveCurrentDocument().catch(() => {
      toast.error('Failed to update file content');
    });
  }, []);

  const onFileReset = useCallback(() => {
    workbenchStore.resetCurrentDocument();
  }, []);

  const handleSyncFiles = useCallback(async () => {
    setIsSyncing(true);

    try {
      const directoryHandle = await window.showDirectoryPicker();
      await workbenchStore.syncFiles(directoryHandle);
      toast.success('Files synced successfully');
    } catch (error) {
      console.error('Error syncing files:', error);
      toast.error('Failed to sync files');
    } finally {
      setIsSyncing(false);
    }
  }, []);

  return (
    chatStarted && (
      <motion.div
        initial="closed"
        animate={showWorkbench ? 'open' : 'closed'}
        variants={workbenchVariants}
        className="z-workbench"
      >
        <div
          className={classNames(
            'fixed top-[calc(var(--header-height)+1.5rem)] bottom-6 w-[var(--workbench-inner-width)] mr-4 z-0 transition-[left,width] duration-200 bolt-ease-cubic-bezier',
            {
              'w-full': isSmallViewport,
              'left-0': showWorkbench && isSmallViewport,
              'left-[var(--workbench-left)]': showWorkbench,
              'left-[100%]': !showWorkbench,
            },
          )}
        >
          <div className="absolute inset-0 px-2 lg:px-6">
            <div className="h-full flex flex-col bg-bolt-elements-background-depth-2 border border-bolt-elements-borderColor shadow-sm rounded-lg overflow-hidden">
              <div className="flex items-center px-3 py-2 border-b border-bolt-elements-borderColor">
                <Slider selected={selectedView} options={sliderOptions} setSelected={setSelectedView} />
                <div className="ml-auto" />
                {selectedView === 'code' && (
                  <div className="flex overflow-y-auto">
                    <PanelHeaderButton
                      className="mr-1 text-sm"
                      onClick={() => {
                        workbenchStore.toggleTerminal(!workbenchStore.showTerminal.get());
                      }}
                    >
                      <div className="i-ph:terminal" />
                      Toggle Terminal
                    </PanelHeaderButton>
<<<<<<< HEAD
                  </>
=======
                    <PanelHeaderButton
                      className="mr-1 text-sm"
                      onClick={() => {
                        const repoName = prompt(
                          'Please enter a name for your new GitHub repository:',
                          'bolt-generated-project',
                        );

                        if (!repoName) {
                          alert('Repository name is required. Push to GitHub cancelled.');
                          return;
                        }

                        const githubUsername = prompt('Please enter your GitHub username:');

                        if (!githubUsername) {
                          alert('GitHub username is required. Push to GitHub cancelled.');
                          return;
                        }

                        const githubToken = prompt('Please enter your GitHub personal access token:');

                        if (!githubToken) {
                          alert('GitHub token is required. Push to GitHub cancelled.');
                          return;
                        }

                        workbenchStore.pushToGitHub(repoName, githubUsername, githubToken);
                      }}
                    >
                      <div className="i-ph:github-logo" />
                      Push to GitHub
                    </PanelHeaderButton>
                  </div>
>>>>>>> 7fc8e40c
                )}
                <IconButton
                  icon="i-ph:x-circle"
                  className="-mr-1"
                  size="xl"
                  onClick={() => {
                    workbenchStore.showWorkbench.set(false);
                  }}
                />
              </div>
              <div className="relative flex-1 overflow-hidden">
                <View
                  initial={{ x: selectedView === 'code' ? 0 : '-100%' }}
                  animate={{ x: selectedView === 'code' ? 0 : '-100%' }}
                >
                  <EditorPanel
                    editorDocument={currentDocument}
                    isStreaming={isStreaming}
                    selectedFile={selectedFile}
                    files={files}
                    unsavedFiles={unsavedFiles}
                    onFileSelect={onFileSelect}
                    onEditorScroll={onEditorScroll}
                    onEditorChange={onEditorChange}
                    onFileSave={onFileSave}
                    onFileReset={onFileReset}
                  />
                </View>
                <View
                  initial={{ x: selectedView === 'preview' ? 0 : '100%' }}
                  animate={{ x: selectedView === 'preview' ? 0 : '100%' }}
                >
                  <Preview />
                </View>
              </div>
            </div>
          </div>
        </div>
      </motion.div>
    )
  );
});
interface ViewProps extends HTMLMotionProps<'div'> {
  children: JSX.Element;
}

const View = memo(({ children, ...props }: ViewProps) => {
  return (
    <motion.div className="absolute inset-0" transition={viewTransition} {...props}>
      {children}
    </motion.div>
  );
});<|MERGE_RESOLUTION|>--- conflicted
+++ resolved
@@ -154,9 +154,7 @@
                       <div className="i-ph:terminal" />
                       Toggle Terminal
                     </PanelHeaderButton>
-<<<<<<< HEAD
-                  </>
-=======
+                    
                     <PanelHeaderButton
                       className="mr-1 text-sm"
                       onClick={() => {
@@ -191,7 +189,7 @@
                       Push to GitHub
                     </PanelHeaderButton>
                   </div>
->>>>>>> 7fc8e40c
+
                 )}
                 <IconButton
                   icon="i-ph:x-circle"
