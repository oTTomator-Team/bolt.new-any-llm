import { convertToCoreMessages, streamText as _streamText } from 'ai';
import { MAX_TOKENS } from './constants';
import { getSystemPrompt } from '~/lib/common/prompts/prompts';
import {
  DEFAULT_MODEL,
  DEFAULT_PROVIDER,
  getModelList,
  MODEL_REGEX,
  MODIFICATIONS_TAG_NAME,
  PROVIDER_LIST,
  PROVIDER_REGEX,
  WORK_DIR,
} from '~/utils/constants';
import ignore from 'ignore';
import type { IProviderSetting } from '~/types/model';
import { PromptLibrary } from '~/lib/common/prompt-library';
import { allowedHTMLElements } from '~/utils/markdown';

interface ToolResult<Name extends string, Args, Result> {
  toolCallId: string;
  toolName: Name;
  args: Args;
  result: Result;
}

interface Message {
  role: 'user' | 'assistant';
  content: string;
  toolInvocations?: ToolResult<string, unknown, unknown>[];
  model?: string;
}

export type Messages = Message[];

export type StreamingOptions = Omit<Parameters<typeof _streamText>[0], 'model'>;

export interface File {
  type: 'file';
  content: string;
  isBinary: boolean;
}

export interface Folder {
  type: 'folder';
}

type Dirent = File | Folder;

export type FileMap = Record<string, Dirent | undefined>;

export function simplifyBoltActions(input: string): string {
  // Using regex to match boltAction tags that have type="file"
  const regex = /(<boltAction[^>]*type="file"[^>]*>)([\s\S]*?)(<\/boltAction>)/g;

  // Replace each matching occurrence
  return input.replace(regex, (_0, openingTag, _2, closingTag) => {
    return `${openingTag}\n          ...\n        ${closingTag}`;
  });
}

// Common patterns to ignore, similar to .gitignore
const IGNORE_PATTERNS = [
  'node_modules/**',
  '.git/**',
  'dist/**',
  'build/**',
  '.next/**',
  'coverage/**',
  '.cache/**',
  '.vscode/**',
  '.idea/**',
  '**/*.log',
  '**/.DS_Store',
  '**/npm-debug.log*',
  '**/yarn-debug.log*',
  '**/yarn-error.log*',
  '**/*lock.json',
  '**/*lock.yml',
];
const ig = ignore().add(IGNORE_PATTERNS);

function createFilesContext(files: FileMap) {
  let filePaths = Object.keys(files);
  filePaths = filePaths.filter((x) => {
    const relPath = x.replace('/home/project/', '');
    return !ig.ignores(relPath);
  });

  const fileContexts = filePaths
    .filter((x) => files[x] && files[x].type == 'file')
    .map((path) => {
      const dirent = files[path];

      if (!dirent || dirent.type == 'folder') {
        return '';
      }

      const codeWithLinesNumbers = dirent.content
        .split('\n')
        .map((v, i) => `${i + 1}|${v}`)
        .join('\n');

      return `<file path="${path}">\n${codeWithLinesNumbers}\n</file>`;
    });

  return `Below are the code files present in the webcontainer:\ncode format:\n<line number>|<line content>\n <codebase>${fileContexts.join('\n\n')}\n\n</codebase>`;
}

function extractPropertiesFromMessage(message: Message): { model: string; provider: string; content: string } {
  const textContent = Array.isArray(message.content)
    ? message.content.find((item) => item.type === 'text')?.text || ''
    : message.content;

  const modelMatch = textContent.match(MODEL_REGEX);
  const providerMatch = textContent.match(PROVIDER_REGEX);

  /*
   * Extract model
   * const modelMatch = message.content.match(MODEL_REGEX);
   */
  const model = modelMatch ? modelMatch[1] : DEFAULT_MODEL;

  /*
   * Extract provider
   * const providerMatch = message.content.match(PROVIDER_REGEX);
   */
  const provider = providerMatch ? providerMatch[1] : DEFAULT_PROVIDER.name;

  const cleanedContent = Array.isArray(message.content)
    ? message.content.map((item) => {
        if (item.type === 'text') {
          return {
            type: 'text',
            text: item.text?.replace(MODEL_REGEX, '').replace(PROVIDER_REGEX, ''),
          };
        }

        return item; // Preserve image_url and other types as is
      })
    : textContent.replace(MODEL_REGEX, '').replace(PROVIDER_REGEX, '');

  return { model, provider, content: cleanedContent };
}

export async function streamText(props: {
  messages: Messages;
  env: Env;
  options?: StreamingOptions;
  apiKeys?: Record<string, string>;
  files?: FileMap;
  providerSettings?: Record<string, IProviderSetting>;
  promptId?: string;
  contextOptimization?: boolean;
}) {
  const { messages, env: serverEnv, options, apiKeys, files, providerSettings, promptId, contextOptimization } = props;

  try {
    let currentModel = DEFAULT_MODEL;
    let currentProvider = DEFAULT_PROVIDER.name;
    const MODEL_LIST = await getModelList({ apiKeys, providerSettings, serverEnv: serverEnv as any });
    const processedMessages = messages.map((message) => {
      if (message.role === 'user') {
        const { model, provider, content } = extractPropertiesFromMessage(message);

        if (MODEL_LIST.find((m) => m.name === model)) {
          currentModel = model;
        }

        currentProvider = provider;

        return { ...message, content };
      } else if (message.role == 'assistant') {
        const content = message.content;
        return { ...message, content };
      }

<<<<<<< HEAD
      return message;
    });
=======
      currentProvider = provider;

      return { ...message, content };
    } else if (message.role == 'assistant') {
      let content = message.content;

      if (contextOptimization) {
        content = simplifyBoltActions(content);
      }

      return { ...message, content };
    }

    return message;
  });
>>>>>>> 55cfd5d4

    const modelDetails = MODEL_LIST.find((m) => m.name === currentModel);
    const dynamicMaxTokens = modelDetails && modelDetails.maxTokenAllowed ? modelDetails.maxTokenAllowed : MAX_TOKENS;
    const provider = PROVIDER_LIST.find((p) => p.name === currentProvider) || DEFAULT_PROVIDER;

    let systemPrompt =
      PromptLibrary.getPropmtFromLibrary(promptId || 'default', {
        cwd: WORK_DIR,
        allowedHtmlElements: allowedHTMLElements,
        modificationTagName: MODIFICATIONS_TAG_NAME,
      }) ?? getSystemPrompt();

    let codeContext = '';

<<<<<<< HEAD
    if (files) {
      codeContext = createFilesContext(files);
      codeContext = '';
      systemPrompt = `${systemPrompt}\n\n ${codeContext}`;
    }

    try {
      const modelInstance = provider.getModelInstance({
        model: currentModel,
        serverEnv,
        apiKeys,
        providerSettings,
      });

      return _streamText({
        model: modelInstance,
        system: systemPrompt,
        maxTokens: dynamicMaxTokens,
        messages: convertToCoreMessages(processedMessages as any),
        ...options,
      });
    } catch (error) {
      console.error('Error creating model instance:', error);
      throw error instanceof Error ? error : new Error(String(error));
    }
  } catch (error) {
    console.error('Error in streamText:', error);
    throw error instanceof Error ? error : new Error(String(error));
=======
  let systemPrompt =
    PromptLibrary.getPropmtFromLibrary(promptId || 'default', {
      cwd: WORK_DIR,
      allowedHtmlElements: allowedHTMLElements,
      modificationTagName: MODIFICATIONS_TAG_NAME,
    }) ?? getSystemPrompt();

  if (files && contextOptimization) {
    const codeContext = createFilesContext(files);
    systemPrompt = `${systemPrompt}\n\n ${codeContext}`;
>>>>>>> 55cfd5d4
  }
}<|MERGE_RESOLUTION|>--- conflicted
+++ resolved
@@ -152,12 +152,12 @@
   promptId?: string;
   contextOptimization?: boolean;
 }) {
-  const { messages, env: serverEnv, options, apiKeys, files, providerSettings, promptId, contextOptimization } = props;
-
   try {
+    const { messages, env: serverEnv, options, apiKeys, files, providerSettings, promptId, contextOptimization } = props;
     let currentModel = DEFAULT_MODEL;
     let currentProvider = DEFAULT_PROVIDER.name;
     const MODEL_LIST = await getModelList({ apiKeys, providerSettings, serverEnv: serverEnv as any });
+
     const processedMessages = messages.map((message) => {
       if (message.role === 'user') {
         const { model, provider, content } = extractPropertiesFromMessage(message);
@@ -170,84 +170,49 @@
 
         return { ...message, content };
       } else if (message.role == 'assistant') {
-        const content = message.content;
+        let content = message.content;
+
+        if (contextOptimization) {
+          content = simplifyBoltActions(content);
+        }
+
         return { ...message, content };
       }
 
-<<<<<<< HEAD
       return message;
     });
-=======
-      currentProvider = provider;
-
-      return { ...message, content };
-    } else if (message.role == 'assistant') {
-      let content = message.content;
-
-      if (contextOptimization) {
-        content = simplifyBoltActions(content);
-      }
-
-      return { ...message, content };
-    }
-
-    return message;
-  });
->>>>>>> 55cfd5d4
 
     const modelDetails = MODEL_LIST.find((m) => m.name === currentModel);
     const dynamicMaxTokens = modelDetails && modelDetails.maxTokenAllowed ? modelDetails.maxTokenAllowed : MAX_TOKENS;
     const provider = PROVIDER_LIST.find((p) => p.name === currentProvider) || DEFAULT_PROVIDER;
 
-    let systemPrompt =
-      PromptLibrary.getPropmtFromLibrary(promptId || 'default', {
-        cwd: WORK_DIR,
-        allowedHtmlElements: allowedHTMLElements,
-        modificationTagName: MODIFICATIONS_TAG_NAME,
-      }) ?? getSystemPrompt();
-
-    let codeContext = '';
-
-<<<<<<< HEAD
-    if (files) {
-      codeContext = createFilesContext(files);
-      codeContext = '';
-      systemPrompt = `${systemPrompt}\n\n ${codeContext}`;
-    }
-
-    try {
-      const modelInstance = provider.getModelInstance({
-        model: currentModel,
-        serverEnv,
-        apiKeys,
-        providerSettings,
-      });
-
-      return _streamText({
-        model: modelInstance,
-        system: systemPrompt,
-        maxTokens: dynamicMaxTokens,
-        messages: convertToCoreMessages(processedMessages as any),
-        ...options,
-      });
-    } catch (error) {
-      console.error('Error creating model instance:', error);
-      throw error instanceof Error ? error : new Error(String(error));
-    }
-  } catch (error) {
-    console.error('Error in streamText:', error);
-    throw error instanceof Error ? error : new Error(String(error));
-=======
-  let systemPrompt =
-    PromptLibrary.getPropmtFromLibrary(promptId || 'default', {
+    let systemPrompt = PromptLibrary.getPropmtFromLibrary(promptId || 'default', {
       cwd: WORK_DIR,
       allowedHtmlElements: allowedHTMLElements,
       modificationTagName: MODIFICATIONS_TAG_NAME,
     }) ?? getSystemPrompt();
 
-  if (files && contextOptimization) {
-    const codeContext = createFilesContext(files);
-    systemPrompt = `${systemPrompt}\n\n ${codeContext}`;
->>>>>>> 55cfd5d4
+    if (files && contextOptimization) {
+      const codeContext = createFilesContext(files);
+      systemPrompt = `${systemPrompt}\n\n ${codeContext}`;
+    }
+
+    const modelInstance = provider.getModelInstance({
+      model: currentModel,
+      serverEnv,
+      apiKeys,
+      providerSettings,
+    });
+
+    return _streamText({
+      model: modelInstance,
+      system: systemPrompt,
+      maxTokens: dynamicMaxTokens,
+      messages: convertToCoreMessages(processedMessages as any),
+      ...options,
+    });
+  } catch (error) {
+    console.error('Error in streamText:', error);
+    throw error instanceof Error ? error : new Error(String(error));
   }
 }